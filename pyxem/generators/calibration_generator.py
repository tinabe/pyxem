--- conflicted
+++ resolved
@@ -316,15 +316,9 @@
         trace = line(dpegm)
         trace = trace.as_signal1D(0)
         # Find peaks in line trace either side of direct beam
-<<<<<<< HEAD
         db = (np.sqrt(2) * (size/2)) - (5 * np.sqrt(2))
         pka = trace.isig[db + mask_length:].find_peaks1D_ohaver()[0]['position']
         pkb = trace.isig[:db - mask_length].find_peaks1D_ohaver()[0]['position']
-=======
-        db = (np.sqrt(2) * 128) - (5 * np.sqrt(2))
-        pka = trace.isig[db + mask_length :].find_peaks1D_ohaver()[0]["position"]
-        pkb = trace.isig[: db - mask_length].find_peaks1D_ohaver()[0]["position"]
->>>>>>> f990be32
         # Determine predicted position of 022 peak of Au pattern d022=1.437
         au_pre = db - (self.ring_params[0] / 1.437)
         au_post = db + (self.ring_params[0] / 1.437)
