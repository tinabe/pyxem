# -*- coding: utf-8 -*-
# Copyright 2017 The PyCrystEM developers
#
# This file is part of PyCrystEM.
#
# PyCrystEM is free software: you can redistribute it and/or modify
# it under the terms of the GNU General Public License as published by
# the Free Software Foundation, either version 3 of the License, or
# (at your option) any later version.
#
# PyCrystEM is distributed in the hope that it will be useful,
# but WITHOUT ANY WARRANTY; without even the implied warranty of
# MERCHANTABILITY or FITNESS FOR A PARTICULAR PURPOSE.  See the
# GNU General Public License for more details.
#
# You should have received a copy of the GNU General Public License
# along with PyCrystEM.  If not, see <http://www.gnu.org/licenses/>.

"""Indexation generator and associated tools.

"""

from __future__ import division

import numpy as np
from hyperspy.signals import BaseSignal
from tqdm import tqdm
from heapq import nlargest
from operator import itemgetter
<<<<<<< HEAD

from .utils import correlate
from pycrystem.orientation_map import OrientationMap
=======
from scipy.constants import pi

from .utils import correlate
from pycrystem.crystallographic_map import CrystallographicMap

def correlate_library(image, library, n_largest=None):
    """Correlates all simulated diffraction templates in a DiffractionLibrary
    with a particular experimental diffraction pattern (image) stored as a
    numpy array.
    """
    i=0
    out_arr = np.zeros((n_largest * len(library),5))
    for key in library.keys():
        if n_largest:
            pass
        else:
            n_largest=len(library[key])
        correlations = dict()
        for orientation, diffraction_pattern in library[key].items():
            correlation = correlate(image, diffraction_pattern)
            correlations[orientation] = correlation
        res = nlargest(n_largest, correlations.items(), key=itemgetter(1))
        for j in np.arange(n_largest):
            out_arr[j + i*n_largest][0] = i
            out_arr[j + i*n_largest][1] = res[j][0][0]
            out_arr[j + i*n_largest][2] = res[j][0][1]
            out_arr[j + i*n_largest][3] = res[j][0][2]
            out_arr[j + i*n_largest][4] = res[j][1]
        i = i + 1
    return out_arr

def crystal_from_matching_results(matching_results):
    """Takes matching results for a single navigation position and returns the
    best matching phase and orientation with correlation and reliability to
    define a crystallographic map.
    """
    res_arr = np.zeros(6)
    top_index = np.where(matching_results.T[-1]==matching_results.T[-1].max())
    res_arr[:5] = matching_results[top_index][0]
    res_arr[5] = res_arr[4] - np.partition(matching_results.T[-1], -2)[-2]
    return res_arr

def phase_specific_results(matching_results, phaseid):
    """Takes matching results for a single navigation position and returns the
    matching results for a phase specified by a phase id.
    """
    return matching_results.T[:,:len(np.where(matching_results.T[0]==phaseid)[0])].T

>>>>>>> e7e6dc57


class IndexationGenerator():
    """Generates an indexer for data using a number of methods.

    Parameters
    ----------
    signal : ElectronDiffraction
        The signal of electron diffraction patterns to be indexed.
    library : DiffractionLibrary
        The library of simulated diffraction patterns for indexation

    """
    def __init__(self, signal, library):
        self.signal = signal
        self.library = library

<<<<<<< HEAD
    def correlate(self, n_largest=5, show_progressbar=True):
=======
    def correlate(self,
                  n_largest=5,
                  *args, **kwargs):
>>>>>>> e7e6dc57
        """Correlates the library of simulated diffraction patterns with the
        electron diffraction signal.

        Parameters
        ----------
        n_largest : integer
<<<<<<< HEAD
            The orientations with the n highest correlation values are returned.
        show_progressbar : bool
            If True (default) a progress bar is shown.
=======
            The n orientations with the highest correlation values are returned.

        *args/**kwargs : keyword arguments
            Keyword arguments passed to the HyperSpy map() function. Important
            options include...
>>>>>>> e7e6dc57

        Returns
        -------
        matching_results : ndarray
            Numpy array with the same shape as the the navigation axes of the
            electron diffraction signal containing correlation results for each
            diffraction pattern.

        """
        signal = self.signal
        library = self.library
<<<<<<< HEAD
        # Specify structured array to contain the matching results.
        output_array = np.zeros(signal.axes_manager.navigation_shape,
                                dtype=object).T
        # Iterate through the electron diffraction signal.
        for image, index in tqdm(
                zip(signal._iterate_signal(),
                    signal.axes_manager._array_indices_generator()),
                disable=not show_progressbar,
                total=signal.axes_manager.navigation_size):
            # Specify empty correlation class object to contain correlations.
            phase_correlations = dict()
            # Iterate through the phases in the library.
            for key in library.keys():
                diff_lib = library[key]
                # Specify empty dictionary for orientation correlations of phase
                correlations = dict()
                # Iterate through orientations of the phase.
                for orientation, diffraction_pattern in diff_lib.items():
                    correlation = correlate(image, diffraction_pattern)
                    correlations[orientation] = correlation
                # return n best correlated orientations for phase
                if n_largest:
                    phase_correlations[key] = Correlation(nlargest(n_largest,
                                                          correlations.items(),
                                                          key=itemgetter(1)))
                else:
                    phase_correlations[key] = Correlation(correlations)
            # Put correlation results for navigation position in output array.
            output_array[index] = phase_correlations
        return output_array.T


class MatchingResults(np.ndarray):
    """Container for pattern matching results as a structured array of
    correlations at each navigation index of the indexed diffraction signal.
=======
        matching_results = signal.map(correlate_library,
                                      library=library,
                                      n_largest=n_largest,
                                      inplace=False,
                                      *args, **kwargs)
        return MatchingResults(matching_results)
>>>>>>> e7e6dc57


class MatchingResults(BaseSignal):
    _signal_type = "matching_results"
    _signal_dimension = 2

    def __init__(self, *args, **kwargs):
        BaseSignal.__init__(self, *args, **kwargs)
        self.axes_manager.set_signal_dimension(2)

    def get_crystallographic_map(self,
                                 *args, **kwargs):
        """Obtain a crystallographic map specifying the best matching
        phase and orientation at each probe position with corresponding
        correlation and reliabilty scores.

        """
        #TODO: Add alternative methods beyond highest correlation score at each
        #navigation position.
        cryst_map = self.map(crystal_from_matching_results,
                             inplace=False,
                             *args, **kwargs)
        return CrystallographicMap(cryst_map)

    def get_phase_results(self,
                          phaseid,
                          *args, **kwargs):
        """Obtain matching results for speicified phase.

        Paramters
        ---------
        phaseid = int
            Identifying integer of phase to obtain results for.

        Returns
        -------
        phase_matching_results: MatchingResults
            Matching results for the specified phase.

        """
        return self.map(phase_specific_results,
                        phaseid=phaseid,
                        inplace=False,
                        *args, **kwargs)<|MERGE_RESOLUTION|>--- conflicted
+++ resolved
@@ -27,11 +27,6 @@
 from tqdm import tqdm
 from heapq import nlargest
 from operator import itemgetter
-<<<<<<< HEAD
-
-from .utils import correlate
-from pycrystem.orientation_map import OrientationMap
-=======
 from scipy.constants import pi
 
 from .utils import correlate
@@ -80,8 +75,6 @@
     """
     return matching_results.T[:,:len(np.where(matching_results.T[0]==phaseid)[0])].T
 
->>>>>>> e7e6dc57
-
 
 class IndexationGenerator():
     """Generates an indexer for data using a number of methods.
@@ -98,30 +91,20 @@
         self.signal = signal
         self.library = library
 
-<<<<<<< HEAD
-    def correlate(self, n_largest=5, show_progressbar=True):
-=======
     def correlate(self,
                   n_largest=5,
                   *args, **kwargs):
->>>>>>> e7e6dc57
         """Correlates the library of simulated diffraction patterns with the
         electron diffraction signal.
 
         Parameters
         ----------
         n_largest : integer
-<<<<<<< HEAD
-            The orientations with the n highest correlation values are returned.
-        show_progressbar : bool
-            If True (default) a progress bar is shown.
-=======
             The n orientations with the highest correlation values are returned.
 
         *args/**kwargs : keyword arguments
             Keyword arguments passed to the HyperSpy map() function. Important
             options include...
->>>>>>> e7e6dc57
 
         Returns
         -------
@@ -133,50 +116,12 @@
         """
         signal = self.signal
         library = self.library
-<<<<<<< HEAD
-        # Specify structured array to contain the matching results.
-        output_array = np.zeros(signal.axes_manager.navigation_shape,
-                                dtype=object).T
-        # Iterate through the electron diffraction signal.
-        for image, index in tqdm(
-                zip(signal._iterate_signal(),
-                    signal.axes_manager._array_indices_generator()),
-                disable=not show_progressbar,
-                total=signal.axes_manager.navigation_size):
-            # Specify empty correlation class object to contain correlations.
-            phase_correlations = dict()
-            # Iterate through the phases in the library.
-            for key in library.keys():
-                diff_lib = library[key]
-                # Specify empty dictionary for orientation correlations of phase
-                correlations = dict()
-                # Iterate through orientations of the phase.
-                for orientation, diffraction_pattern in diff_lib.items():
-                    correlation = correlate(image, diffraction_pattern)
-                    correlations[orientation] = correlation
-                # return n best correlated orientations for phase
-                if n_largest:
-                    phase_correlations[key] = Correlation(nlargest(n_largest,
-                                                          correlations.items(),
-                                                          key=itemgetter(1)))
-                else:
-                    phase_correlations[key] = Correlation(correlations)
-            # Put correlation results for navigation position in output array.
-            output_array[index] = phase_correlations
-        return output_array.T
-
-
-class MatchingResults(np.ndarray):
-    """Container for pattern matching results as a structured array of
-    correlations at each navigation index of the indexed diffraction signal.
-=======
         matching_results = signal.map(correlate_library,
                                       library=library,
                                       n_largest=n_largest,
                                       inplace=False,
                                       *args, **kwargs)
         return MatchingResults(matching_results)
->>>>>>> e7e6dc57
 
 
 class MatchingResults(BaseSignal):
